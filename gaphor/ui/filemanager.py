--- conflicted
+++ resolved
@@ -69,27 +69,17 @@
 
         queue = Queue()
         status_window: Optional[StatusWindow]
-<<<<<<< HEAD
         try:
             main_window = self.main_window
             status_window = StatusWindow(
-                _("Loading..."),
-                _("Loading model from {filename}").format(filename=filename),
+                gettext("Loading..."),
+                gettext("Loading model from {filename}").format(filename=filename),
                 parent=main_window.window,
                 queue=queue,
             )
         except:
             log.warning("Could not create status window, proceding without.")
             status_window = None
-=======
-        main_window = self.main_window
-        status_window = StatusWindow(
-            gettext("Loading..."),
-            gettext(f"Loading model from {filename}"),
-            parent=main_window.window,
-            queue=queue,
-        )
->>>>>>> 7940f987
 
         try:
             loader = storage.load_generator(
@@ -107,13 +97,9 @@
             self.event_manager.handle(FileLoaded(self, filename))
         except (QueueEmpty, QueueFull):
             error_handler(
-<<<<<<< HEAD
-                message=_("Error while loading model from file {filename}").format(
-                    filename=filename
-                )
-=======
-                message=gettext("Error while loading model from file %s") % filename
->>>>>>> 7940f987
+                message=gettext(
+                    "Error while loading model from file {filename}"
+                ).format(filename=filename)
             )
             raise
         finally:
@@ -132,16 +118,8 @@
             main_window = self.main_window
 
             dialog = QuestionDialog(
-<<<<<<< HEAD
-                _(
+                gettext(
                     "The model contains some references to items that are not maintained. Do you want to clean the model before saving?"
-=======
-                gettext(
-                    "The model contains some references"
-                    " to items that are not maintained."
-                    " Do you want to clean this before"
-                    " saving the model?"
->>>>>>> 7940f987
                 ),
                 parent=main_window.window,
             )
@@ -179,13 +157,8 @@
         main_window = self.main_window
         queue = Queue()
         status_window = StatusWindow(
-<<<<<<< HEAD
-            _("Saving..."),
-            _("Saving model to {filename}").format(filename=filename),
-=======
             gettext("Saving..."),
-            gettext("Saving model to %s") % filename,
->>>>>>> 7940f987
+            gettext("Saving model to {filename}").format(filename=filename),
             parent=main_window.window,
             queue=queue,
         )
@@ -201,17 +174,11 @@
 
             self.filename = filename
             self.event_manager.handle(FileSaved(self, filename))
-<<<<<<< HEAD
-        except:
+        except (OSError, QueueEmpty, QueueFull):
             error_handler(
-                message=_("Error while saving model to file {filename}").format(
+                message=gettext("Error while saving model to file {filename}").format(
                     filename=filename
                 )
-=======
-        except (OSError, QueueEmpty, QueueFull):
-            error_handler(
-                message=gettext("Error while saving model to file %s") % filename
->>>>>>> 7940f987
             )
             raise
         finally:
